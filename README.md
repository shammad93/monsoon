--- conflicted
+++ resolved
@@ -1,4 +1,3 @@
-<<<<<<< HEAD
 # Monsoon - A data visualization and monitoring solution for SONiC
 
 Monsoon uses Prometheus and Grafana for data collection and visualization. Apart from using 'node_exporter' (standard data collector for prometheus client) Monsoon utilizes sonic-py-swsssdk to fetch data from SONiC DB to Prometheus
@@ -51,8 +50,6 @@
     ![Add Datasource](images/SaveDS.png)
 
   - By this step all tool chain is connected. Next, its time to data visualization, please check [how to configure grafana dashboards](GrafanaDashBoard.md).
-=======
-# Monsoon - main repository
 
 ## Central Client Certificate Generation
 
@@ -259,4 +256,3 @@
 2d345aa4239f: Loading layer   10.3MB/10.3MB
 Loaded image: localhost/sonic-exporter:${VERSION}
 ```
->>>>>>> e2bbbbc1
