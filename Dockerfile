--- conflicted
+++ resolved
@@ -7,17 +7,6 @@
 RUN poetry build
 RUN cp dist/sonic_exporter*.tar.gz /home/ && cp src/sonic-py-swsssdk/dist/swsssdk-*.tar.gz /home
 
-<<<<<<< HEAD
-#COPY binary
-COPY src/node_exporter/node_exporter /usr/bin/
-COPY src/sonic_exporter/exporter.py /usr/bin/exporter.py
-COPY src/sonic_exporter/requirements.txt /tmp/requirements.txt
-RUN pip3 install -r /tmp/requirements.txt
-RUN --mount=type=bind,source=src/sonic-py-swsssdk,target=/src,rw pip3 install /src
-#Copy supervisor conf file for node exporter and update
-COPY src/node_exporter/node_exporter.conf /etc/supervisor/conf.d/
-COPY src/sonic_exporter/sonic_exporter.conf /etc/supervisor/conf.d/
-=======
 FROM python:3.10-slim-bullseye
 
 COPY --from=0 /home/requirements.txt /home/requirements.txt
@@ -26,6 +15,5 @@
     nano \
     && rm -rf /var/lib/apt/lists/*
 RUN pip3 install --pre -r /home/requirements.txt && pip3 install /home/*.tar.gz && mkdir -p /src && rm /home/*
->>>>>>> e2bbbbc1
 
 CMD sonic_exporter